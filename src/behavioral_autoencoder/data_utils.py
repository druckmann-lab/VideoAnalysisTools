"""
Utils to take an input video and write individual frames to a directory. 
"""
import cv2
import fire
import os
from pathlib import Path
import logging

def extract_frames(video_path: str, output_dir: Path, frame_prefix: str = "frame") -> int:
    """Extract frames from a video file and save them as PNG images.
    
    Parameters
    ----------
    video_path: str
        to the video file
    output_dir: str
        Directory to save the extracted frames
    frame_prefix : str
        Prefix for frame filenames
    
    Returns:
        int: Number of frames extracted
    
    Raises:
        ValueError: If video file cannot be opened
    """
    # Create output directory if it doesn't exist
    os.makedirs(output_dir, exist_ok=True)
    
    # Open video file
    cap = cv2.VideoCapture(video_path)
    if not cap.isOpened():
        raise ValueError(f"Could not open video file: {video_path}")
    
    frame_count = 0
    
    frame_paths = {} 
    while True:
        ret, frame = cap.read()
        if not ret:
            break
            
        # Save frame as PNG
        frame_path = output_dir / f"{frame_prefix}_{frame_count:06d}.png"
        cv2.imwrite(str(frame_path), frame)
        frame_paths[frame_count] = frame_path
        frame_count += 1
    
    cap.release()
    return frame_paths

def check_exists(frame_dir: Path) -> bool:
    """Check if the frame directory exists. If it does, ask user if they want to proceed.
    Parameters
    ----------
    frame_dir : Path
       path to frames
          path to frames
    """
    
    if frame_dir.exists():
        response = input(f"Directory {frame_dir} already exists. Do you want to proceed and overwrite? (y/n)")
        return response == "y"
    return True

def main(video_dir,frame_dir,video_suffix=".avi"):
    """Given a directory of videos, write to a different directory with the following structure:
        1. one subdirectory per video file, as well as a metadata file `annotations.txt`.
        2. within each subdirectory, pngs per individual frames.

        Will ask if we want to proceed if the folder already exists. 
        Will throw a warning if we have issues pulling out frames. 
        Parameters 
        ----------
            video_dir: directory containing video files. 
            frame_dir: directory to write frames to. 
            video_suffix (default=".avi"): suffix of video files to consider. 
    """
    video_dir = Path(video_dir)
    frame_dir = Path(frame_dir)
    # 1. Get a directory which contains video files. Store video file names.  
    video_files = os.listdir(video_dir)
    video_files = [f for f in video_files if f.endswith(video_suffix)]
    # 2. Check that the directory we care about exists. If it doesn't create. If it does, ask user.  
    video_files_write = []
    for video_file in video_files:
        if check_exists(frame_dir / video_file):
            video_files_write.append(video_file)

    # 3. For each video, extract all frames into the directory. 
    for video_file in video_files_write:
        print(f"Processing {video_file}")
        video_dir_name = video_file.split(".")[0]
        frame_paths = extract_frames(os.path.join(video_dir, video_file), frame_dir / video_dir_name)
        # 4. Write the frame paths to a metadata file.
        first,last = list(frame_paths.keys())[0],list(frame_paths.keys())[-1]
        # Write to annotations file immediately and close it
        with open(frame_dir / "annotations.txt", "a") as f:
            f.write(f"{video_dir_name} {first} {last} 0\n")

<<<<<<< HEAD
def npy_to_frames():
    """
    """

=======
>>>>>>> a005bf89

if __name__ == "__main__":
    fire.Fire(main)<|MERGE_RESOLUTION|>--- conflicted
+++ resolved
@@ -99,13 +99,6 @@
         with open(frame_dir / "annotations.txt", "a") as f:
             f.write(f"{video_dir_name} {first} {last} 0\n")
 
-<<<<<<< HEAD
-def npy_to_frames():
-    """
-    """
-
-=======
->>>>>>> a005bf89
 
 if __name__ == "__main__":
     fire.Fire(main)