--- conflicted
+++ resolved
@@ -45,14 +45,10 @@
     This function is cached to avoid redundant calculations.
     """
     # 1. First construct the right training set indices: 
-<<<<<<< HEAD
-    dataset = SessionFramesTorchvision(data_path, **dataset_config)
-=======
     sub_dataset = {}
     for field in ["transform","extension","trial_pattern"]:
         sub_dataset[field] = dataset_config[field]
     dataset = SessionFramesTorchvision(data_path,**sub_dataset)
->>>>>>> 665ddc00
     all_indices = np.arange(len(dataset))
     ## Subsample indices
     train_inds = all_indices[subsample_offset::subsample_rate]
